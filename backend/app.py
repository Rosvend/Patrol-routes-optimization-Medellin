--- conflicted
+++ resolved
@@ -165,7 +165,6 @@
     else:
         return {"error": "Wrong credentials"}, 401
 
-<<<<<<< HEAD
 def create_app(config_filename='config_dev.py'):
     __version__ = "0.0.2"
 
@@ -197,12 +196,4 @@
     api.add_resource(RouteSuggestions, '/api/routes')
     app.add_url_rule('/api/admin/login', methods=["POST"], view_func=admin_login)
 
-    return app
-=======
-api.add_resource(Route,
-    '/api/routes/<string:date>/<int:cai_id>/<int:assigned_to>')
-api.add_resource(Routes, '/api/routes/<string:date>/<int:cai_id>')
-api.add_resource(RouteSuggestions, '/api/routes')
-if __name__ == '__main__':
-    app.run(debug=True)
->>>>>>> 7f32f533
+    return app