--- conflicted
+++ resolved
@@ -2,12 +2,8 @@
 import geopandas as gpd
 from geopandas import GeoDataFrame
 from shapely import Polygon, Point
-<<<<<<< HEAD
 from .ors_secrets import ORS_KEY
-from .HotspotQuerier import stub_random_hotspots_and_areas, Hotspot
-=======
 from .HotspotQuerier import stub_random_hotspots, Hotspot
->>>>>>> cfafeb8d
 import openrouteservice
 from dotenv import load_dotenv
 import os
