import math
import geopandas as gpd
from geopandas import GeoDataFrame
from shapely import Polygon, Point
from .ors_secrets import ORS_KEY
<<<<<<< HEAD
from .HotspotQuerier import gen_hotspots_and_areas, Hotspot
from .prediction.wrapper_interface import ModelWrapperInterface
=======
from .HotspotQuerier import stub_random_hotspots, Hotspot
>>>>>>> bc0afee4
import openrouteservice
from dotenv import load_dotenv
import os

AREA = 'Medellín, Colombia'
POLICE_STATIONS_FILE = '../geodata/police.geojson'
COMUNAS_FILE = '../geodata/comunas.geojson'
DEFAULT_ORS_PROFILE = 'driving-car'
ORS_PROFILES = ["driving-car", "driving-hgv", "foot-walking",
                "foot-hiking", "cycling-regular",
                "cycling-road","cycling-mountain",
                "cycling-electric",]
MAX_POINTS_PER_ROUTE = 50

def center(points: list):
    return(Point(
        sum([point.x for point in points]) / len(points),
        sum([point.y for point in points]) / len(points)
    ))

def angle(source: Point, dest: Point) -> float:
    return math.atan2(dest.y - source.y, dest.x - source.x) % (2*math.pi)


def classify_points(hotspots: list, n: int, start = None):
    """
    Classify the LonLat points of hotspots in n groups based on their
    angles from start, or the euclidian center, if not supplied.
    """
    if start is None:
        start = center([hotspot.pt for hotspot in hotspots])

    min_angle = min(angle(start, point.pt) for point in hotspots)
    max_angle = max(angle(start, point.pt) for point in hotspots)
    range_angles = max_angle - min_angle

    return [[
        point for point in hotspots
            if ((angle(start, point.pt) - min_angle) // (range_angles/n) == i)
        ] for i in range(n)]

# Stub?
comunas = gpd.read_file(COMUNAS_FILE)
def get_operation_area(police_station: Point) -> Polygon:
    return comunas.loc[comunas.contains(police_station)].union_all()

def pt2tup(point):
    if type(point) is Hotspot:
        point = point.pt
    return (point.x, point.y)

def filter_most_likely(points: list, include_station: bool) -> list:
    """Filter the the incoming list of points to make sure it has less
    points than the maximum permitted by ORS."""

    n_points = MAX_POINTS_PER_ROUTE - (2 * int(include_station))

    return sorted(points,
        key=(lambda pt: pt.probability),
        reverse=True
        )[:n_points]

class PoliceRouter:
    _ors_key: str
    _stations: GeoDataFrame
    _route_client: openrouteservice.Client
    _model_wrapper: ModelWrapperInterface

<<<<<<< HEAD
    def __init__(self, model_wrapper):
        self._model_wrapper = model_wrapper
=======
    def __init__(self, ors_key):
>>>>>>> bc0afee4
        self._stations = gpd.read_file(POLICE_STATIONS_FILE)
        self._route_client = openrouteservice.Client(key=ors_key)
        self._ors_key = ors_key
    
    def query_route(self, station, points, profile, include_station):
        return openrouteservice.convert.decode_polyline(
            self._route_client.directions(
                [pt2tup(point) for point in
                    ([station, *filter_most_likely(points, True), station]
                        if include_station
                        else filter_most_likely(points, False))
                ],
                profile=profile,
                radiuses=-1,
                optimize_waypoints=True
            )['routes'][0]['geometry']
        )['coordinates']

    def compute_routes(self,
                      cai_id: int,
                      n: int,
                      profile = DEFAULT_ORS_PROFILE,
                      include_station: bool = True,
                      threshold: float = 0.0,
                      include_hotspots: bool = False,
                      requested_spots: list[list] = []):
        
        station = self._stations.iloc[[cai_id]].geometry.union_all()
        area = get_operation_area(station)
        hotspots, areas = gen_hotspots_and_areas(self._model_wrapper, area, threshold)
        hotspots += [Hotspot(None, *pt) for pt in requested_spots]
        # TODO: ensure the number of hotspots is non-zero
        hotspot_areas = classify_points(hotspots, n, station)
        result = {
            'hotareas': areas.to_geo_dict(),
            'routes': [self.query_route(station, area, profile, include_station)
                for area in hotspot_areas]
        }
        if include_hotspots:
            result['hotspots'] = [hotspot.toDict() for hotspot in hotspots]
        return result<|MERGE_RESOLUTION|>--- conflicted
+++ resolved
@@ -3,12 +3,8 @@
 from geopandas import GeoDataFrame
 from shapely import Polygon, Point
 from .ors_secrets import ORS_KEY
-<<<<<<< HEAD
 from .HotspotQuerier import gen_hotspots_and_areas, Hotspot
 from .prediction.wrapper_interface import ModelWrapperInterface
-=======
-from .HotspotQuerier import stub_random_hotspots, Hotspot
->>>>>>> bc0afee4
 import openrouteservice
 from dotenv import load_dotenv
 import os
@@ -77,12 +73,8 @@
     _route_client: openrouteservice.Client
     _model_wrapper: ModelWrapperInterface
 
-<<<<<<< HEAD
-    def __init__(self, model_wrapper):
+    def __init__(self, ors_key, model_wrapper):
         self._model_wrapper = model_wrapper
-=======
-    def __init__(self, ors_key):
->>>>>>> bc0afee4
         self._stations = gpd.read_file(POLICE_STATIONS_FILE)
         self._route_client = openrouteservice.Client(key=ors_key)
         self._ors_key = ors_key
