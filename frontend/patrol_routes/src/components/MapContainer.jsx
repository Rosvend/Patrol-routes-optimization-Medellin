import { useAuth } from "../Auth";
import { useState, useEffect } from "react";
import "../App.css";
import {
  Popup,
  Polyline,
  Marker,
  Circle,
  TileLayer,
  Tooltip,
  MapContainer,
  useMap,
  GeoJSON,
} from "react-leaflet";
import L from "leaflet";
import "leaflet/dist/leaflet.css";
import "leaflet-polylinedecorator";
import { useNotification } from "./NotificationProvider";
import colormap from "colormap";

import { features as stations } from "../../../../geodata/police.json";

const NUM_P_COLORS = 20;
const COLOR_SCALER = 3;

const initial_center = [6.24938, -75.56];
const rev = (pos) => [pos[1], pos[0]];
const off = (pos, i) => pos.map((p) => p + (i - 1) * 0.00002);
const probability_colors = [
  "#FAFAFA",
  "#F5F5F5",
  "#EEEEEE",
  "#E0E0E0",
  "#BDBDBD",
  "#9E9E9E",
  "#757575",
  "#616161",
  "#424242",
  "#303030",
  "#212121",
  "#1A1A1A",
  "#121212",
  "#0D0D0D",
  "#080808",
  "#050505",
  "#030303",
  "#020202",
  "#010101",
  "#000000",
];

/*
 * Different colors for the routes. Should be adjusted according to the
 * selected color palette when #16 is solved.
 */
const colors = ["#E88A4C", "green", "#083D77"];

const fmt_probability = (probability) =>
  (probability * 100).toPrecision(3) + " %";

const paint_cell = (feature) => {
  const probability = Math.pow(
    feature.properties.probability,
    1 / COLOR_SCALER
  );
  const color =
    probability_colors[Math.floor(probability * (NUM_P_COLORS - 1))];
  return {
    color: color,
    fillColor: color,
    fillOpacity: 0.15,
    weight: 0.5,
  };
};

// Custom start marker icon SVG
const startMarkerIcon = L.divIcon({
  html: `<svg width="14" height="14" viewBox="0 0 100 100" xmlns="http://www.w3.org/2000/svg">
    <circle cx="50" cy="50" r="43" fill="#5cb85c" stroke="white" stroke-width="5"/>
    <text x="50" y="64" font-size="40" text-anchor="middle" fill="white">C</text>
  </svg>`,
  className: "",
  iconSize: [14, 14],
  iconAnchor: [7, 7],
});

const assignRoute = (routes, index, to) =>
  routes.map((route, i) =>
    i == index ? { ...route, assigned_to: to } : route
  );

<<<<<<< HEAD
function MapCont({ marginLeft, routeInfo, setRouteInfo, selCai }) {
  const { token, user } = useAuth();
=======
function MapCont({ marginLeft, routeInfo, setRouteInfo, activeRole }) {
>>>>>>> 5f4dd809
  const [map, setMap] = useState(null);
  const { showSuccess, showError } = useNotification();

  const probabilityTooltip = (feature, layer) => {
    layer.on({
      mouseover: (e) => {
        layer.bindTooltip(fmt_probability(feature.properties.probability));
        layer.openTooltip();
      },
      mouseout: () => {
        layer.unbindTooltip();
        layer.closeTooltip();
      },
    });
  };

  const setRouteAssigns = (i) => {
    if (activeRole !== "supervisor") {
      showError("Solo los supervisores pueden asignar rutas");
      return;
    }

    const patrolNumber = prompt("¿A cuál patrulla asignar ruta?");
    if (!patrolNumber) return;

    const patrol = parseInt(patrolNumber);
    if (isNaN(patrol) || patrol <= 0) {
      showError("Número de patrulla inválido");
      return;
    }

    setRouteInfo({
      ...routeInfo,
      routes: assignRoute(routeInfo.routes, i, patrol),
    });
    showSuccess(`Ruta asignada a patrulla ${patrol}`);
  };

  // Add directional arrows to routes when routeInfo changes
  useEffect(() => {
    if (!map || !routeInfo || !routeInfo.routes) return;

    // Remove existing decorators
    map.eachLayer((layer) => {
      if (layer._decorator) {
        map.removeLayer(layer);
      }
    });

    // Add arrow decorators for each route
    routeInfo.routes.forEach((route, i) => {
      if (route.geometry && route.geometry.length > 1) {
        const routePoints = route.geometry.map((pos) => off(rev(pos), i));

        // Create a polyline for the decorator
        const polyline = L.polyline(routePoints, {
          opacity: 0,
          weight: 0,
        }).addTo(map);

        // Create the decorator with arrow pattern
        const decorator = L.polylineDecorator(polyline, {
          patterns: [
            {
              offset: 25,
              repeat: 75,
              symbol: L.Symbol.arrowHead({
                pixelSize: 15,
                headAngle: 50,
                pathOptions: {
                  fillOpacity: 1,
                  weight: 2,
                  color: colors[i % colors.length],
                  fillColor: colors[i % colors.length],
                },
              }),
            },
          ],
        }).addTo(map);

        // Mark this layer for future cleanup
        decorator._decorator = true;
      }
    });

    // Cleanup function when component unmounts or routeInfo changes
    return () => {
      if (map) {
        map.eachLayer((layer) => {
          if (layer._decorator) {
            map.removeLayer(layer);
          }
        });
      }
    };
  }, [map, routeInfo]);

  return (
    <div style={{ marginLeft }} id="map-container">
      <MapContainer
        className="map-container"
        center={initial_center}
        zoom={13}
        whenCreated={setMap}
      >
        <TileLayer
          attribution='&copy; <a href="https://www.maptiler.com/copyright/">MapTiler</a> &copy; <a href="https://www.openstreetmap.org/copyright">OpenStreetMap</a> contributors'
          url="https://api.maptiler.com/maps/streets/{z}/{x}/{y}.png?key=0QXa7JOFYu3UV34Ew0Vx"
        />
        {routeInfo && routeInfo.hotareas && (
          <GeoJSON
            key={JSON.stringify(routeInfo.hotareas)}
            data={routeInfo.hotareas}
            style={(feature) => ({ ...paint_cell(feature) })}
            onEachFeature={probabilityTooltip}
          />
        )}
        {routeInfo &&
<<<<<<< HEAD
              <Marker
                key={`start-marker`}
                position={rev(stations[selCai].geometry.coordinates)}
                icon={startMarkerIcon}
              ></Marker>}
        {routeInfo &&
=======
          routeInfo.routes &&
>>>>>>> 5f4dd809
          routeInfo.routes.map((route, i) => (
            <div key={`route-group-${i}`}>
              {/* Start marker for each route */}
<<<<<<< HEAD
=======
              <Marker
                key={`start-marker-${i}`}
                position={off(rev(route.geometry[0]), i)}
                icon={startMarkerIcon}
              >
                <Tooltip permanent>CAI</Tooltip>
              </Marker>
>>>>>>> 5f4dd809
              <Polyline
                pathOptions={{
                  color: colors[i % colors.length],
                  weight: 4,
                  opacity: 0.7,
                }}
                key={`route-line-${i}`}
                positions={route.geometry.map((pos) => off(rev(pos), i))}
                eventHandlers={user ? {
                  click: () => setRouteAssigns(i),
                } : {}}
              >
                {route.assigned_to && (
                  <Tooltip permanent>
                    {"Asignado a patrulla: " + route.assigned_to}
                  </Tooltip>
                )}
              </Polyline>
            </div>
          ))}
<<<<<<< HEAD
        {routeInfo && routeInfo.hotspots &&
=======
        {routeInfo &&
          routeInfo.hotspots &&
>>>>>>> 5f4dd809
          routeInfo.hotspots.map((spot, index) => (
            <Circle
              key={`hotspot-${index}`}
              center={rev(spot.coordinates)}
              radius={15}
              fillOpacity={0.6}
              fillColor="#d9534f"
              color="#d9534f"
            >
              <Tooltip>Punto de alto riesgo</Tooltip>
            </Circle>
          ))}
      </MapContainer>
    </div>
  );
}

export default MapCont;<|MERGE_RESOLUTION|>--- conflicted
+++ resolved
@@ -89,12 +89,8 @@
     i == index ? { ...route, assigned_to: to } : route
   );
 
-<<<<<<< HEAD
-function MapCont({ marginLeft, routeInfo, setRouteInfo, selCai }) {
+function MapCont({ marginLeft, routeInfo, setRouteInfo, selCai, activeRole }) {
   const { token, user } = useAuth();
-=======
-function MapCont({ marginLeft, routeInfo, setRouteInfo, activeRole }) {
->>>>>>> 5f4dd809
   const [map, setMap] = useState(null);
   const { showSuccess, showError } = useNotification();
 
@@ -213,29 +209,15 @@
           />
         )}
         {routeInfo &&
-<<<<<<< HEAD
               <Marker
                 key={`start-marker`}
                 position={rev(stations[selCai].geometry.coordinates)}
                 icon={startMarkerIcon}
               ></Marker>}
         {routeInfo &&
-=======
           routeInfo.routes &&
->>>>>>> 5f4dd809
           routeInfo.routes.map((route, i) => (
             <div key={`route-group-${i}`}>
-              {/* Start marker for each route */}
-<<<<<<< HEAD
-=======
-              <Marker
-                key={`start-marker-${i}`}
-                position={off(rev(route.geometry[0]), i)}
-                icon={startMarkerIcon}
-              >
-                <Tooltip permanent>CAI</Tooltip>
-              </Marker>
->>>>>>> 5f4dd809
               <Polyline
                 pathOptions={{
                   color: colors[i % colors.length],
@@ -256,12 +238,7 @@
               </Polyline>
             </div>
           ))}
-<<<<<<< HEAD
         {routeInfo && routeInfo.hotspots &&
-=======
-        {routeInfo &&
-          routeInfo.hotspots &&
->>>>>>> 5f4dd809
           routeInfo.hotspots.map((spot, index) => (
             <Circle
               key={`hotspot-${index}`}
