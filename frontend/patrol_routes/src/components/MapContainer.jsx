--- conflicted
+++ resolved
@@ -1,48 +1,36 @@
-import { useState } from 'react'
-import "../App.css"
-import { Popup, Polyline, Marker, TileLayer, MapContainer, useMap } from "react-leaflet"
-import L from "leaflet"
-import "leaflet/dist/leaflet.css"
+import { useState } from "react";
+import "../App.css";
+import {
+  Popup,
+  Polyline,
+  Marker,
+  TileLayer,
+  MapContainer,
+  useMap,
+} from "react-leaflet";
+import L from "leaflet";
+import "leaflet/dist/leaflet.css";
 
-const initial_center = [6.24938, -75.56]
-const rev = (pos) => [pos[1], pos[0]]
+const initial_center = [6.24938, -75.56];
+const rev = (pos) => [pos[1], pos[0]];
 
 /*
  * Different colors for the routes. Should be adjusted according to the
  * selected color palette when #16 is solved.
  */
-const colors = ["blue", "red", "green", "yellow", "orange", "magenta"]
+const colors = ["blue", "red", "green", "yellow", "orange", "magenta"];
 
 function MapCont({ marginLeft, routeInfo }) {
   console.log(routeInfo);
   return (
-<<<<<<< HEAD
     <div id="map-container" style={{ marginLeft }}>
       <div id="map">
-        {/*map implementation*/}
+        {/* Replace with actual map implementation */}
         <img
           src="/assets/MAP_DEMOSTRATION.png"
           alt="Mapa de rutas de patrulla"
-=======
-    <div style={{marginLeft}}>
-      <MapContainer className="map-container" center={initial_center} zoom={13}>
-        <TileLayer
-          attribution='&copy; <a href="https://www.openstreetmap.org/copyright">OpenStreetMap</a> contributors'
-          url="https://{s}.tile.openstreetmap.org/{z}/{x}/{y}.png"
->>>>>>> 09ceb629
         />
-        {routeInfo && routeInfo.hotspots.map(({coordinates, probability}, i) =>
-          <Marker key={"m" + i} position={rev(coordinates)}>
-            <Popup>{probability}</Popup>
-          </Marker>
-        )}
-        {routeInfo && routeInfo.routes.map((route, i) => 
-          <Polyline pathOptions={{color: colors[i % colors.length]}}
-                    key={"r" + i}
-                    positions={route.map(pos => rev(pos))}/>
-        )}
-</MapContainer>
-
+      </div>
     </div>
   );
 }
